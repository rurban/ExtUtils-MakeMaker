--- conflicted
+++ resolved
@@ -1,12 +1,10 @@
-<<<<<<< HEAD
-    New Features
-    * Optional parameter CONFIGURE_REQUIRES was added, to control
-      this section in META.yml (Alexandr Ciornii)
-=======
 6.51_03
     Bug Fixes
     * Building *.C files was broken in 6.37. [rt.cpan.org 45557]
       Thanks to Rajesh Mandalemula for spotting it.
+    New Features
+    * Optional parameter CONFIGURE_REQUIRES was added, to control
+      this section in META.yml (Alexandr Ciornii)
 
 
 6.51_02  Mon Apr 13 21:19:56 PDT 2009
@@ -82,7 +80,6 @@
       seem to never have been used.
     * Repository now on github.
 
->>>>>>> 2e3f8ded
 
 6.50  Sun Mar 22 12:28:06 PDT 2009
     Windows    
